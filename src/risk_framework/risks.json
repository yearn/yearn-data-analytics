[
	{
		"id": "curve",
		"network": 1,
		"label": "Curve",
		"codeReviewScore": 4,
		"testingScore": 3,
		"auditScore": 2,
		"protocolSafetyScore": 1,
		"complexityScore": 2,
		"teamKnowledgeScore": 1,
		"criteria": {
			"nameLike": ["crv", "curve"],
			"strategies": [],
			"exclude": ["singlesided", "convex"]
		}
	},
	{
		"id": "convex",
		"network": 1,
		"label": "Convex",
		"codeReviewScore": 2,
		"testingScore": 3,
		"auditScore": 5,
		"protocolSafetyScore": 2,
		"complexityScore": 2,
		"teamKnowledgeScore": 1,
		"criteria": {
			"nameLike": ["convex"],
			"strategies": [],
			"exclude": []
		}
	},
	{
		"id": "maker",
		"network": 1,
		"label": "Maker",
		"codeReviewScore": 3,
		"testingScore": 3,
		"auditScore": 5,
		"protocolSafetyScore": 1,
		"complexityScore": 5,
		"teamKnowledgeScore": 4,
		"criteria": {
			"nameLike": ["maker"],
			"strategies": [],
			"exclude": ["makerv2"]
		}
	},
	{
		"id": "makerv2",
		"network": 1,
		"label": "Maker V2",
		"codeReviewScore": 2,
		"testingScore": 2,
		"auditScore": 2,
		"protocolSafetyScore": 1,
		"complexityScore": 4,
		"teamKnowledgeScore": 2,
		"criteria": {
			"nameLike": ["makerv2"],
			"strategies": [],
			"exclude": []
		}
	},
	{
		"id": "vesper",
		"network": 1,
		"label": "Vesper",
		"codeReviewScore": 3,
		"testingScore": 3,
		"auditScore": 5,
		"protocolSafetyScore": 3,
		"complexityScore": 4,
		"teamKnowledgeScore": 4,
		"criteria": {
			"nameLike": ["vesper"],
			"strategies": [],
			"exclude": []
		}
	},
	{
		"id": "idle",
		"network": 1,
		"label": "Idle",
		"codeReviewScore": 3,
		"testingScore": 2,
		"auditScore": 5,
		"protocolSafetyScore": 2,
		"complexityScore": 2,
		"teamKnowledgeScore": 4,
		"criteria": {
			"nameLike": ["StrategyIdleV2", "idle"],
			"strategies": [],
			"exclude": []
		}
	},
	{
		"id": "rook",
		"network": 1,
		"label": "Rook",
		"codeReviewScore": 2,
		"testingScore": 3,
		"auditScore": 5,
		"protocolSafetyScore": 4,
		"complexityScore": 3,
		"teamKnowledgeScore": 5,
		"criteria": {
			"nameLike": ["rook"],
			"strategies": [],
			"exclude": []
		}
	},
	{
		"id": "synthetix",
		"network": 1,
		"label": "Synthetix",
		"codeReviewScore": 3,
		"testingScore": 3,
		"auditScore": 3,
		"protocolSafetyScore": 1,
		"complexityScore": 2,
		"teamKnowledgeScore": 4,
		"criteria": {
			"nameLike": ["synthetix", "snxstaking", "snx"],
			"strategies": [],
			"exclude": []
		}
	},
	{
		"id": "genericlevcomp",
		"network": 1,
		"label": "Generic Lev Comp",
		"codeReviewScore": 2,
		"testingScore": 2,
		"auditScore": 4,
		"protocolSafetyScore": 1,
		"complexityScore": 5,
		"teamKnowledgeScore": 2,
		"criteria": {
			"nameLike": ["genericlevcomp", "genlevcomp"],
			"strategies": [],
			"exclude": []
		}
	},
	{
		"id": "ah2",
		"network": 1,
		"label": "Alpha Homora v2",
		"codeReviewScore": 4,
		"testingScore": 3,
		"auditScore": 5,
		"protocolSafetyScore": 2,
		"complexityScore": 1,
		"teamKnowledgeScore": 2,
		"criteria": {
			"nameLike": ["ah2", "ah"],
			"strategies": [],
			"exclude": []
		}
	},
	{
		"id": "strategylender",
		"network": 1,
		"label": "Gen Lender",
		"codeReviewScore": 3,
		"testingScore": 3,
		"auditScore": 4,
		"protocolSafetyScore": 2,
		"complexityScore": 3,
		"teamKnowledgeScore": 3,
		"criteria": {
			"nameLike": ["strategylender", "genericlender"],
			"strategies": [],
			"exclude": []
		}
	},
	{
		"id": "singlesided",
		"network": 1,
		"label": "Single Sided",
		"codeReviewScore": 2,
		"testingScore": 3,
		"auditScore": 5,
		"protocolSafetyScore": 1,
		"complexityScore": 3,
		"teamKnowledgeScore": 2,
		"criteria": {
			"nameLike": ["singlesided", "ssc"],
			"strategies": [],
			"exclude": ["WETHSingleSided"]
		}
	},
	{
		"id": "wethsinglesided",
		"network": 1,
		"label": "WETH Single Sided",
		"codeReviewScore": 4,
		"testingScore": 3,
		"auditScore": 5,
		"protocolSafetyScore": 1,
		"complexityScore": 3,
		"teamKnowledgeScore": 2,
		"criteria": {
			"nameLike": ["WETHSingleSided"],
			"strategies": [],
			"exclude": []
		}
	},
	{
		"id": "kashi",
		"network": 1,
		"label": "Kashi",
		"codeReviewScore": 1,
		"testingScore": 3,
		"auditScore": 5,
		"protocolSafetyScore": 2,
		"complexityScore": 3,
		"teamKnowledgeScore": 5,
		"criteria": {
			"nameLike": ["kashi"],
			"strategies": [],
			"exclude": []
		}
	},
	{
		"id": "pool",
		"network": 1,
		"label": "PoolTogether",
		"codeReviewScore": 2,
		"testingScore": 4,
		"auditScore": 5,
		"protocolSafetyScore": 3,
		"complexityScore": 3,
		"teamKnowledgeScore": 5,
		"criteria": {
			"nameLike": ["pooltogether"],
			"strategies": [],
			"exclude": []
		}
	},
	{
		"id": "aave-lender-borrower",
		"network": 1,
		"label": "AAVE Lender Borrower",
		"codeReviewScore": 1,
		"testingScore": 2,
		"auditScore": 5,
		"protocolSafetyScore": 1,
		"complexityScore": 4,
		"teamKnowledgeScore": 2,
		"criteria": {
			"nameLike": ["aave", "borrower"],
			"strategies": [],
			"exclude": ["Levered-AAVE-wBTC"]
		}
	},
	{
		"id": "router-strategy",
		"network": 1,
		"label": "Router Strategy",
		"codeReviewScore": 1,
		"testingScore": 3,
		"auditScore": 5,
		"protocolSafetyScore": 2,
		"complexityScore": 2,
		"teamKnowledgeScore": 5,
		"criteria": {
			"nameLike": ["router"],
			"strategies": [],
			"exclude": []
		}
	},
	{
		"id": "steth-accumulator",
		"network": 1,
		"label": "stETH Accumulator",
		"codeReviewScore": 1,
		"testingScore": 3,
		"auditScore": 5,
		"protocolSafetyScore": 2,
		"complexityScore": 1,
		"teamKnowledgeScore": 2,
		"criteria": {
			"nameLike": ["accumulator"],
			"strategies": [],
			"exclude": []
		}
	},
	{
		"id": "1-inch-governance",
		"network": 1,
		"label": "1 Inch Governance",
		"codeReviewScore": 4,
		"testingScore": 4,
		"auditScore": 5,
		"protocolSafetyScore": 2,
		"complexityScore": 2,
		"teamKnowledgeScore": 5,
		"criteria": {
			"nameLike": ["1INCHGovernance"],
			"strategies": [],
			"exclude": []
		}
	},
	{
		"id": "mushroom",
		"network": 1,
		"label": "Mushroom",
		"codeReviewScore": 1,
		"testingScore": 4,
		"auditScore": 5,
		"protocolSafetyScore": 3,
		"complexityScore": 2,
		"teamKnowledgeScore": 5,
		"criteria": {
			"nameLike": ["stratmm"],
			"strategies": [],
			"exclude": []
		}
	},
	{
		"id": "yvboost",
		"network": 1,
		"label": "yvBoost",
		"codeReviewScore": 4,
		"testingScore": 3,
		"auditScore": 2,
		"protocolSafetyScore": 1,
		"complexityScore": 2,
		"teamKnowledgeScore": 1,
		"criteria": {
			"nameLike": ["StrategyYearnVECRV"],
			"strategies": ["0x2923a58c1831205C854DBEa001809B194FDb3Fa5"],
			"exclude": []
		}
	},
	{
		"id": "genericlevaave",
		"network": 1,
		"label": "Generic Lev AAVE (Flashmint)",
		"codeReviewScore": 1,
		"testingScore": 2,
		"auditScore": 5,
		"protocolSafetyScore": 1,
		"complexityScore": 4,
		"teamKnowledgeScore": 2,
		"criteria": {
			"nameLike": ["genericlevaave", "genlevaave"],
			"strategies": [],
			"exclude": []
		}
	},
	{
		"id": "singlesidedboostedbalancer",
		"network": 1,
		"label": "Single Sided Boosted Pool Balancer",
		"codeReviewScore": 3,
		"testingScore": 2,
		"auditScore": 5,
		"protocolSafetyScore": 4,
		"complexityScore": 3,
		"teamKnowledgeScore": 2,
		"criteria": {
			"nameLike": ["SingleSidedBoostedBalancer"],
			"strategies": [""],
			"exclude": []
		}
	},
	{
		"id": "tohegicsushijoint",
		"network": 1,
		"label": "IL-Hedged UniV2 Provider",
		"codeReviewScore": 2,
		"testingScore": 3,
		"auditScore": 5,
		"protocolSafetyScore": 2,
		"complexityScore": 4,
		"teamKnowledgeScore": 3,
		"criteria": {
			"nameLike": ["ToHegicSushiJoint"],
			"strategies": ["0xB1bC173c2BCC98E8EEDE8Af0443AcE29b8fA2992", "0x26244f5b4A933C6e595665F08F8c76108195b755"],
			"exclude": []
		}
	},
	{
		"id": "strategyliquitystabilitypoollusd",
		"network": 1,
		"label": "Liquidity Stability Pool",
		"codeReviewScore": 2,
		"testingScore": 2,
		"auditScore": 5,
		"protocolSafetyScore": 2,
		"complexityScore": 3,
		"teamKnowledgeScore": 5,
		"criteria": {
			"nameLike": ["StrategyLiquityStabilityPoolLUSD"],
			"strategies": [],
			"exclude": []
		}
	},
	{
		"id": "stkaavecooldown",
		"network": 1,
		"label": "StkAave Cooldown",
		"codeReviewScore": 3,
		"testingScore": 3,
		"auditScore": 5,
		"protocolSafetyScore": 1,
		"complexityScore": 2,
		"teamKnowledgeScore": 2,
		"criteria": {
			"nameLike": ["StkAaveCooldown"],
			"strategies": [],
			"exclude": []
		}
	},
	{
		"id": "StrategyNotionalLending",
		"network": 1,
		"label": "Notional Lending",
		"codeReviewScore": 3,
		"testingScore": 2,
		"auditScore": 4,
		"protocolSafetyScore": 2,
		"complexityScore": 3,
		"teamKnowledgeScore": 2,
		"criteria": {
			"nameLike": ["StrategyNotionalLending"],
			"strategies": [],
			"exclude": []
		}
	},
	{
		"id": "inverse",
		"network": 1,
		"label": "Inverse",
		"codeReviewScore": 3,
		"testingScore": 4,
		"auditScore": 5,
		"protocolSafetyScore": 4,
		"complexityScore": 1,
		"teamKnowledgeScore": 5,
		"criteria": {
			"nameLike": ["inverse"],
			"strategies": [],
			"exclude": []
		}
	},
	{
		"id": "strategytokemak",
		"network": 1,
		"label": "Strategy Tokemak",
		"codeReviewScore": 3,
		"testingScore": 2,
		"auditScore": 4,
		"protocolSafetyScore": 3,
		"complexityScore": 3,
		"teamKnowledgeScore": 5,
		"criteria": {
			"nameLike": ["StrategyTokemak"],
			"strategies": [],
			"exclude": []
		}
	},
	{
		"id": "singlesidedbalancer",
		"network": 1,
		"label": "Single Sided Balancer v3",
		"codeReviewScore": 2,
		"testingScore": 2,
		"auditScore": 4,
		"protocolSafetyScore": 1,
		"complexityScore": 3,
		"teamKnowledgeScore": 2,
		"criteria": {
			"nameLike": ["SingleSidedBalancer", "SSBv3"],
			"strategies": [],
			"exclude": []
		}
	},
	{
		"id": "88MPH",
		"network": 1,
		"label": "88mph deposit",
		"codeReviewScore": 3,
		"testingScore": 3,
		"auditScore": 5,
		"protocolSafetyScore": 2,
		"complexityScore": 2,
		"teamKnowledgeScore": 3,
		"criteria": {
			"nameLike": ["88MPH"],
			"strategies": [],
			"exclude": []
		}
	},
	{
		"id": "Stargate",
		"network": 1,
		"label": "Stargate",
		"codeReviewScore": 2,
		"testingScore": 4,
		"auditScore": 5,
		"protocolSafetyScore": 4,
		"complexityScore": 4,
		"teamKnowledgeScore": 3,
		"criteria": {
			"nameLike": ["stargate"],
			"strategies": ["0x2b982BE433093A80e1801A0Dd894994a170a5025"],
			"exclude": []
		}
	},
	{
		"id": "strategyangle",
		"network": 1,
		"label": "Angle Protocol",
		"codeReviewScore": 3,
		"testingScore": 4,
		"auditScore": 5,
		"protocolSafetyScore": 4,
		"complexityScore": 3,
		"teamKnowledgeScore": 3,
		"criteria": {
			"nameLike": ["strategyangle"],
			"strategies": [],
			"exclude": []
		}
	},
	{
		"id": "StrategyNotionalLP",
		"network": 1,
		"label": "Notional LP",
		"codeReviewScore": 3,
		"testingScore": 2,
		"auditScore": 5,
		"protocolSafetyScore": 2,
		"complexityScore": 3,
		"teamKnowledgeScore": 2,
		"criteria": {
			"nameLike": ["StrategyNotionalLP"],
			"strategies": [],
			"exclude": []
		}
	},
	{
		"id": "xsushi-staker",
		"network": 1,
		"label": "xSushi Staker",
		"codeReviewScore": 3,
		"testingScore": 4,
		"auditScore": 5,
		"protocolSafetyScore": 2,
		"complexityScore": 1,
		"teamKnowledgeScore": 2,
		"criteria": {
			"nameLike": ["xsushi-staker"],
			"strategies": [],
			"exclude": []
		}
	},
	{
		"id": "NoHedgeUniV3StablesJoint",
		"network": 1,
		"label": "NoHedgeUniV3StablesJoint",
		"codeReviewScore": 2,
		"testingScore": 3,
		"auditScore": 5,
		"protocolSafetyScore": 1,
		"complexityScore": 4,
		"teamKnowledgeScore": 4,
		"criteria": {
			"nameLike": ["NoHedgeUniV3StablesJoint"],
			"strategies": [],
			"exclude": []
		}
	},
	{
<<<<<<< HEAD
		"id": "auto-compounding aura",
		"network": 1,
		"label": "Auto-Compounding Aura",
		"codeReviewScore": 3,
		"testingScore": 3,
=======
		"id": "strategygoldfinch",
		"network": 1,
		"label": "Goldfinch",
		"codeReviewScore": 3,
		"testingScore": 4,
>>>>>>> afb6a788
		"auditScore": 4,
		"protocolSafetyScore": 4,
		"complexityScore": 3,
		"teamKnowledgeScore": 3,
		"criteria": {
<<<<<<< HEAD
			"nameLike": ["auto-compounding aura"],
=======
			"nameLike": ["strategygoldfinch"],
>>>>>>> afb6a788
			"strategies": [],
			"exclude": []
		}
	},
	{
		"id": "others",
		"network": 1,
		"label": "Others",
		"codeReviewScore": 5,
		"testingScore": 5,
		"auditScore": 5,
		"protocolSafetyScore": 5,
		"complexityScore": 5,
		"teamKnowledgeScore": 5,
		"criteria": {
			"nameLike": [
				"IBLevComp"
			],
			"strategies": [],
			"exclude": [
				"1INCHGovernance",
				"88MPH",
				"SSBv3",
				"SingleSidedBalancer",
				"SingleSidedBoostedBalancer",
				"StkAaveCooldown",
				"StrategyLiquityStabilityPoolLUSD",
				"StrategyNotionalLP",
				"StrategyNotionalLending",
				"StrategyTokemak",
				"StrategyYearnVECRV",
				"ToHegicSushiJoint",
				"WETHSingleSided",
				"aave",
				"accumulator",
				"ah",
				"ah2",
				"borrower",
				"convex",
				"crv",
				"curve",
				"genericlender",
				"genericlevaave",
				"genericlevcomp",
				"genlevaave",
				"genlevcomp",
				"idle",
				"inverse",
				"kashi",
				"maker",
				"makerv2",
				"pooltogether",
				"rook",
				"router",
				"singlesided",
				"snx",
				"snxstaking",
				"ssc",
				"stargate",
				"strategyangle",
				"strategylender",
				"stratmm",
				"synthetix",
				"vesper",
				"xsushi-staker",
				"NoHedgeUniV3StablesJoint",
<<<<<<< HEAD
				"auto-compounding aura"
=======
				"strategygoldfinch"
>>>>>>> afb6a788
			]
		}
	},
	{
		"id": "inactive",
		"network": 1,
		"label": "Inactive",
		"codeReviewScore": 5,
		"testingScore": 5,
		"auditScore": 5,
		"protocolSafetyScore": 5,
		"complexityScore": 5,
		"teamKnowledgeScore": 5,
		"criteria": {
			"nameLike": [
				"StrategyUSDC3pool",
				"StrategyTUSDypool",
				"StrategyDAI3pool",
				"StrategyUSDT3pool",
				"StrategyYFIGovernance",
				"StrategyMKRVaultDAIDelegate",
				"StrategyGUSDRescue",
				"StrategyHegicETH",
				"StrategyMasterchefGenericMod",
				"RescueMasterchef",
				"StrategyLeagueDAOStakingLINK",
				"StrategyUniverseStaking",
				"StrategyLeagueDAOStakingSUSHI"
			],
			"strategies": [],
			"exclude": [
				"1INCHGovernance",
				"88MPH",
				"SSBv3",
				"SingleSidedBalancer",
				"SingleSidedBoostedBalancer",
				"StkAaveCooldown",
				"StrategyLiquityStabilityPoolLUSD",
				"StrategyNotionalLP",
				"StrategyNotionalLending",
				"StrategyTokemak",
				"StrategyYearnVECRV",
				"ToHegicSushiJoint",
				"WETHSingleSided",
				"aave",
				"accumulator",
				"ah",
				"ah2",
				"borrower",
				"convex",
				"crv",
				"curve",
				"genericlender",
				"genericlevaave",
				"genericlevcomp",
				"genlevaave",
				"genlevcomp",
				"idle",
				"inverse",
				"kashi",
				"maker",
				"makerv2",
				"pooltogether",
				"rook",
				"router",
				"singlesided",
				"snx",
				"snxstaking",
				"ssc",
				"stargate",
				"strategyangle",
				"strategylender",
				"stratmm",
				"synthetix",
				"vesper",
				"xsushi-staker",
				"NoHedgeUniV3StablesJoint"
			]
		}
	},
	{
		"id": "GenLenderFTM",
		"network": 250,
		"label": "Gen Lender FTM",
		"criteria": {
			"nameLike": ["StrategyLenderYieldOptimiser"],
			"strategies": [],
			"exclude": []
		},
		"codeReviewScore": 2,
		"testingScore": 3,
		"auditScore": 5,
		"protocolSafetyScore": 3,
		"complexityScore": 2,
		"teamKnowledgeScore": 2
	},
	{
		"id": "GenLevCompFTM",
		"network": 250,
		"label": "Gen Lev Comp FTM",
		"criteria": {
			"nameLike": ["GenLevCompV3NoFlash"],
			"strategies": [],
			"exclude": []
		},
		"codeReviewScore": 2,
		"testingScore": 2,
		"auditScore": 4,
		"protocolSafetyScore": 3,
		"complexityScore": 5,
		"teamKnowledgeScore": 2
	},

	{
		"id": "Joint Provider RebalancerFTM",
		"network": 250,
		"label": "Joint Provider RebalancerFTM",
		"criteria": {
			"nameLike": ["rebalancer"],
			"strategies": [],
			"exclude": []
		},
		"codeReviewScore": 2,
		"testingScore": 2,
		"auditScore": 4,
		"protocolSafetyScore": 4,
		"complexityScore": 4,
		"teamKnowledgeScore": 3
	},
	{
		"id": "SingleSidedBeethoven",
		"network": 250,
		"label": "Single Sided Beethoven",
		"codeReviewScore": 3,
		"testingScore": 2,
		"auditScore": 5,
		"protocolSafetyScore": 4,
		"complexityScore": 3,
		"teamKnowledgeScore": 3,
		"criteria": {
			"nameLike": ["SingleSidedBeethoven", "ssbeetV2", "ssbeetV2.1"],
			"strategies": [],
			"exclude": []
		}
	},
	{
		"id": "vedao",
		"network": 250,
		"label": "ve DAO",
		"codeReviewScore": 3,
		"testingScore": 2,
		"auditScore": 5,
		"protocolSafetyScore": 4,
		"complexityScore": 3,
		"teamKnowledgeScore": 3,
		"criteria": {
			"nameLike": ["vedao"],
			"strategies": [],
			"exclude": []
		}
	},
	{
		"id": "0xdao",
		"network": 250,
		"label": "0xDAO",
		"codeReviewScore": 3,
		"testingScore": 2,
		"auditScore": 5,
		"protocolSafetyScore": 4,
		"complexityScore": 3,
		"teamKnowledgeScore": 3,
		"criteria": {
			"nameLike": ["0xdao"],
			"strategies": [],
			"exclude": []
		}
	},
	{
		"id": "solidexjoint",
		"network": 250,
		"label": "Solidex Joint",
		"codeReviewScore": 3,
		"testingScore": 4,
		"auditScore": 5,
		"protocolSafetyScore": 5,
		"complexityScore": 3,
		"teamKnowledgeScore": 1,
		"criteria": {
			"nameLike": ["solidexjoint"],
			"strategies": [],
			"exclude": []
		}
	},
	{
		"id": "singleassetsolidexLP",
		"network": 250,
		"label": "Single Asset Solidex LP",
		"codeReviewScore": 3,
		"testingScore": 3,
		"auditScore": 5,
		"protocolSafetyScore": 3,
		"complexityScore": 3,
		"teamKnowledgeScore": 3,
		"criteria": {
			"nameLike": ["veLp_Solidex"],
			"strategies": [],
			"exclude": []
		}
	},
	{
		"id": "singleassetsolidexLPwitharb",
		"network": 250,
		"label": "Single Asset Solidex LP with ARB",
		"codeReviewScore": 3,
		"testingScore": 3,
		"auditScore": 5,
		"protocolSafetyScore": 3,
		"complexityScore": 3,
		"teamKnowledgeScore": 3,
		"criteria": {
			"nameLike": ["veLp_arb_Solidex"],
			"strategies": [],
			"exclude": []
		}
	},
	{
		"id": "fbeetscompounder",
		"network": 250,
		"label": "fBeets Compounder",
		"codeReviewScore": 3,
		"testingScore": 4,
		"auditScore": 5,
		"protocolSafetyScore": 4,
		"complexityScore": 3,
		"teamKnowledgeScore": 3,
		"criteria": {
			"nameLike": ["fbeets compounder"],
			"strategies": [],
			"exclude": []
		}
	},
	{
		"id": "genlevgeist",
		"network": 250,
		"label": "Generic Lev Geist",
		"codeReviewScore": 3,
		"testingScore": 3,
		"auditScore": 5,
		"protocolSafetyScore": 3,
		"complexityScore": 4,
		"teamKnowledgeScore": 2,
		"criteria": {
			"nameLike": ["genlevgeist"],
			"strategies": [],
			"exclude": []
		}
	},
	{
		"id": "GeistLenderBorrower",
		"network": 250,
		"label": "Geist Lender Borrower",
		"codeReviewScore": 2,
		"testingScore": 2,
		"auditScore": 5,
		"protocolSafetyScore": 3,
		"complexityScore": 4,
		"teamKnowledgeScore": 2,
		"criteria": {
			"nameLike": ["GeistMIMLender", "GeistDAILender", "GeistfUSDTLender", "GeistUSDCLender"],
			"strategies": [],
			"exclude": []
		}
	},
	{
		"id": "curvegeist",
		"network": 250,
		"label": "Curve Geist",
		"codeReviewScore": 4,
		"testingScore": 3,
		"auditScore": 4,
		"protocolSafetyScore": 3,
		"complexityScore": 3,
		"teamKnowledgeScore": 2,
		"criteria": {
			"nameLike": ["curvegeist"],
			"strategies": [],
			"exclude": []
		}
	},
	{
		"id": "curve",
		"network": 250,
		"label": "Curve",
		"codeReviewScore": 4,
		"testingScore": 3,
		"auditScore": 2,
		"protocolSafetyScore": 1,
		"complexityScore": 2,
		"teamKnowledgeScore": 1,
		"criteria": {
			"nameLike": [
				"crv",
				"curve"
			],
			"strategies": [],
			"exclude": [
				"geist"
			]
		}
	},
	{
		"id": "kashilender",
		"network": 250,
		"label": "Kashi Lender",
		"codeReviewScore": 3,
		"testingScore": 4,
		"auditScore": 5,
		"protocolSafetyScore": 3,
		"complexityScore": 3,
		"teamKnowledgeScore": 4,
		"criteria": {
			"nameLike": ["kashi lender"],
			"strategies": [],
			"exclude": []
		}
	},
	{
		"id": "tohedgilspookyjoint",
		"network": 250,
		"label": "IL-Hedge Hedgil V2 Spooky Liquidity Provider",
		"codeReviewScore": 3,
		"testingScore": 2,
		"auditScore": 5,
		"protocolSafetyScore": 3,
		"complexityScore": 4,
		"teamKnowledgeScore": 2,
		"criteria": {
			"nameLike": ["ToHedgilSpookyJoint"],
			"strategies": [],
			"exclude": []
		}
	},
	{
		"id": "singlesidedcurvefantom",
		"network": 250,
		"label": "Single Sided Curve",
		"codeReviewScore": 2,
		"testingScore": 3,
		"auditScore": 5,
		"protocolSafetyScore": 1,
		"complexityScore": 3,
		"teamKnowledgeScore": 2,
		"criteria": {
			"nameLike": ["singlesided", "ssc"],
			"strategies": [],
			"exclude": []
		}
	},
	{
		"id": "curvestakerspell",
		"network": 250,
		"label": "Curve Staker Spell",
		"codeReviewScore": 3,
		"testingScore": 4,
		"auditScore": 5,
		"protocolSafetyScore": 4,
		"complexityScore": 2,
		"teamKnowledgeScore": 3,
		"criteria": {
			"nameLike": ["curvestakerspell"],
			"strategies": [],
			"exclude": []
		}
	},
	{
		"id": "0xdaolpstaker",
		"network": 250,
		"label": "0xDAO LP staker",
		"codeReviewScore": 3,
		"testingScore": 2,
		"auditScore": 5,
		"protocolSafetyScore": 4,
		"complexityScore": 3,
		"teamKnowledgeScore": 3,
		"criteria": {
			"nameLike": ["veLp_Oxdao"],
			"strategies": [],
			"exclude": []
		}
	},
	{
		"id": "88MPH",
		"network": 250,
		"label": "88mph deposit",
		"codeReviewScore": 3,
		"testingScore": 3,
		"auditScore": 5,
		"protocolSafetyScore": 2,
		"complexityScore": 2,
		"teamKnowledgeScore": 3,
		"criteria": {
			"nameLike": ["88MPH"],
			"strategies": [],
			"exclude": []
		}
	},
	{
		"id": "Stargate",
		"network": 250,
		"label": "Stargate",
		"codeReviewScore": 2,
		"testingScore": 4,
		"auditScore": 5,
		"protocolSafetyScore": 4,
		"complexityScore": 4,
		"teamKnowledgeScore": 3,
		"criteria": {
			"nameLike": ["stargate"],
			"strategies": [],
			"exclude": []
		}
	},
	{
		"id": "others",
		"network": 250,
		"label": "Others",
		"criteria": {
			"nameLike": [
				"StrategyHECStakerBoo"
			],
			"strategies": [],
			"exclude": [
				"0xdao",
				"88MPH",
				"GeistDAILender",
				"GeistMIMLender",
				"GeistUSDCLender",
				"GeistfUSDTLender",
				"GenLevCompV3NoFlash",
				"SingleSidedBeethoven",
				"StrategyLenderYieldOptimiser",
				"ToHedgilSpookyJoint",
				"crv",
				"curve",
				"curvegeist",
				"curvestakerspell",
				"fbeets compounder",
				"genlevgeist",
				"kashi lender",
				"rebalancer",
				"singlesided",
				"solidexjoint",
				"ssbeetV2",
				"ssbeetV2.1",
				"ssc",
				"stargate",
				"veLp_Oxdao",
				"veLp_Solidex",
				"veLp_arb_Solidex",
 				"vedao"
			]
		},
		"codeReviewScore": 5,
		"testingScore": 5,
		"auditScore": 5,
		"protocolSafetyScore": 5,
		"complexityScore": 5,
		"teamKnowledgeScore": 5
	},
	{
		"id": "inactive",
		"network": 250,
		"label": "Inactive",
		"criteria": {
			"nameLike": [
				"Masterchef",
				"ProviderOfMIMToHedgilSpiritJoint"
			],
			"strategies": [],
			"exclude": [
				"0xdao",
				"88MPH",
				"GeistDAILender",
				"GeistMIMLender",
				"GeistUSDCLender",
				"GeistfUSDTLender",
				"GenLevCompV3NoFlash",
				"SingleSidedBeethoven",
				"StrategyLenderYieldOptimiser",
				"ToHedgilSpookyJoint",
				"crv",
				"curve",
				"curvegeist",
				"curvestakerspell",
				"fbeets compounder",
				"genlevgeist",
				"kashi lender",
				"rebalancer",
				"singlesided",
				"solidexjoint",
				"ssbeetV2",
				"ssbeetV2.1",
				"ssc",
				"stargate",
				"veLp_Oxdao",
				"veLp_Solidex",
				"veLp_arb_Solidex",
 				"vedao"
			]
		},
		"codeReviewScore": 5,
		"testingScore": 5,
		"auditScore": 5,
		"protocolSafetyScore": 5,
		"complexityScore": 5,
		"teamKnowledgeScore": 5
	},
	{
		"id": "curve",
		"network": 42161,
		"label": "Curve",
		"codeReviewScore": 4,
		"testingScore": 3,
		"auditScore": 2,
		"protocolSafetyScore": 1,
		"complexityScore": 2,
		"teamKnowledgeScore": 1,
		"criteria": {
			"nameLike": [
				"crv",
				"curve"
			],
			"strategies": [],
			"exclude": [
				"singlesided",
				"convex"
			]
		}
	},
	{
		"id": "Stargate",
		"network": 42161,
		"label": "Stargate",
		"codeReviewScore": 3,
		"testingScore": 4,
		"auditScore": 5,
		"protocolSafetyScore": 4,
		"complexityScore": 4,
		"teamKnowledgeScore": 3,
		"criteria": {
			"nameLike": ["stargate"],
			"strategies": [],
			"exclude": []
		}
	},
	{
		"id": "curvestakerspell",
		"network": 42161,
		"label": "Curve Staker Spell",
		"codeReviewScore": 3,
		"testingScore": 4,
		"auditScore": 5,
		"protocolSafetyScore": 4,
		"complexityScore": 2,
		"teamKnowledgeScore": 3,
		"criteria": {
			"nameLike": ["curvestakerspell"],
			"strategies": [],
			"exclude": []
		}
	},
	{
		"id": "others",
		"network": 42161,
		"label": "Others",
		"criteria": {
			"nameLike": [],
			"strategies": [],
			"exclude": [
				"crv",
				"curve",
				"curvestakerspell",
				"stargate"
			]
		},
		"codeReviewScore": 5,
		"testingScore": 5,
		"auditScore": 5,
		"protocolSafetyScore": 5,
		"complexityScore": 5,
		"teamKnowledgeScore": 5
	},
	{
		"id": "inactive",
		"network": 42161,
		"label": "Inactive",
		"criteria": {
			"nameLike": [],
			"strategies": [],
			"exclude": [
				"crv",
				"curve",
				"curvestakerspell",
				"stargate"
			]
		},
		"codeReviewScore": 5,
		"testingScore": 5,
		"auditScore": 5,
		"protocolSafetyScore": 5,
		"complexityScore": 5,
		"teamKnowledgeScore": 5
	}
]<|MERGE_RESOLUTION|>--- conflicted
+++ resolved
@@ -576,29 +576,33 @@
 		}
 	},
 	{
-<<<<<<< HEAD
+		"id": "strategygoldfinch",
+		"network": 1,
+		"label": "Goldfinch",
+		"codeReviewScore": 3,
+		"testingScore": 4,
+		"auditScore": 4,
+		"protocolSafetyScore": 4,
+		"complexityScore": 3,
+		"teamKnowledgeScore": 3,
+		"criteria": {
+			"nameLike": ["strategygoldfinch"],
+			"strategies": [],
+			"exclude": []
+		}
+	},
+	{
 		"id": "auto-compounding aura",
 		"network": 1,
 		"label": "Auto-Compounding Aura",
 		"codeReviewScore": 3,
 		"testingScore": 3,
-=======
-		"id": "strategygoldfinch",
-		"network": 1,
-		"label": "Goldfinch",
-		"codeReviewScore": 3,
-		"testingScore": 4,
->>>>>>> afb6a788
 		"auditScore": 4,
 		"protocolSafetyScore": 4,
 		"complexityScore": 3,
 		"teamKnowledgeScore": 3,
 		"criteria": {
-<<<<<<< HEAD
 			"nameLike": ["auto-compounding aura"],
-=======
-			"nameLike": ["strategygoldfinch"],
->>>>>>> afb6a788
 			"strategies": [],
 			"exclude": []
 		}
@@ -665,11 +669,8 @@
 				"vesper",
 				"xsushi-staker",
 				"NoHedgeUniV3StablesJoint",
-<<<<<<< HEAD
+				"strategygoldfinch",
 				"auto-compounding aura"
-=======
-				"strategygoldfinch"
->>>>>>> afb6a788
 			]
 		}
 	},
