import gc
import logging
import os
import signal
<<<<<<< HEAD
import logging
from dotenv import load_dotenv
from requests.exceptions import HTTPError
from sqlmodel import create_engine, SQLModel, Session
import gc
=======
import sys
from functools import wraps
from typing import Any, Callable, Optional
>>>>>>> a6918e04

from requests.exceptions import HTTPError
from sqlmodel import Session, SQLModel, create_engine
from src.models import Strategy, Vault
from src.risk_framework import RiskAnalysis
from src.yearn import Network, Yearn

logging.basicConfig(
    level=logging.INFO,
    format="%(asctime)s.%(msecs)03d %(levelname)s %(module)s: %(message)s",
    datefmt="%Y-%m-%d %H:%M:%S",
)
logger = logging.getLogger(__name__)

load_dotenv()
# create database engine
engine = create_engine(os.environ["DATABASE_URI"])
SQLModel.metadata.create_all(engine)


def handle_signal(*args: Any) -> None:
    logger.error("Interrupted by user")
    sys.exit()


def handle_exception(
    exception: Exception = Exception, handler: Optional[Callable[[Any], str]] = None
) -> Callable:
    def decorator(fn: Callable) -> Callable:
        @wraps(fn)
        def wrapper(*args: Any, **kwargs: Any) -> Any:
            try:
                return fn(*args, **kwargs)
            except exception as e:
                msg = handler(*args, **kwargs) if handler else e
                logger.error(msg, exc_info=True)

        return wrapper

    return decorator


@handle_exception(
    HTTPError, lambda _, strategy: f"Failed to fetch data from strategy {strategy.name}"
)
def __commit_strategy(strategy: Strategy, risk: RiskAnalysis) -> None:
    strategy_info = risk.describe(strategy)

    with Session(engine) as session:
        _strategy = session.get(Strategy, strategy.address.lower())
        if _strategy is None:
            session.add(
                Strategy(
                    address=strategy.address.lower(),
                    network=strategy.network,
                    name=strategy.name,
                    info=strategy_info,
                )
            )
        else:
            _strategy.info = strategy_info
            session.add(_strategy)
        session.commit()


@handle_exception(
    HTTPError, lambda _, vault: f"Failed to fetch data from vault {vault.name}"
)
def __commit_vault(vault: Vault, risk: RiskAnalysis) -> None:
    vault_info = risk.describe(vault)

    with Session(engine) as session:
        _vault = session.get(Vault, vault.address.lower())
        if _vault is None:
            session.add(
                Vault(
                    address=vault.address.lower(),
                    network=vault.network,
                    name=vault.name,
                    info=vault_info,
                )
            )
        else:
            _vault.info = vault_info
            session.add(_vault)
        session.commit()


def __refresh(yearn_chains: list[Yearn], risk: RiskAnalysis) -> None:
    logger.info("Refreshing data for all chains")
    for yearn in yearn_chains:
        yearn.refresh()
    risk.refresh()


@handle_exception()
def __do_commits(yearn_chains: list[Yearn], risk: RiskAnalysis) -> None:
    # refresh data
    __refresh(yearn_chains, risk)

    for yearn in yearn_chains:
        for vault in yearn.vaults:
            # garbage collection to save memory usage
            gc.collect()

            logger.info(f"Updating vault {vault.name} on {vault.network.name}")

            # ====================
            # Risk Framework
            # ====================
            # vault-level data
            __commit_vault(vault, risk)

            # strategy-level data
            for strategy in vault.strategies:
                __commit_strategy(strategy, risk)


def __get_yearn_chains() -> list[Yearn]:
    yearn_chains = []
    for network in Network:
        logger.info(f"Initializing Yearn for {network.name}")
        yearn_chains.append(Yearn(network))
    return yearn_chains


def main() -> None:
    # handle signals
    signal.signal(signal.SIGINT, handle_signal)
    signal.signal(signal.SIGTERM, handle_signal)

    # initialize Yearn instances
    yearn_chains = __get_yearn_chains()

    # initialize Risk Analysis
    logger.info("Initializing Risk Analysis")
    risk = RiskAnalysis()

    # main loop
    logger.info("Entering main loop")
    while True:
        # garbage collection to save memory usage
        gc.collect()

        __do_commits(yearn_chains, risk)


if __name__ == "__main__":
    main()<|MERGE_RESOLUTION|>--- conflicted
+++ resolved
@@ -2,17 +2,10 @@
 import logging
 import os
 import signal
-<<<<<<< HEAD
-import logging
 from dotenv import load_dotenv
-from requests.exceptions import HTTPError
-from sqlmodel import create_engine, SQLModel, Session
-import gc
-=======
 import sys
 from functools import wraps
 from typing import Any, Callable, Optional
->>>>>>> a6918e04
 
 from requests.exceptions import HTTPError
 from sqlmodel import Session, SQLModel, create_engine
@@ -28,6 +21,7 @@
 logger = logging.getLogger(__name__)
 
 load_dotenv()
+
 # create database engine
 engine = create_engine(os.environ["DATABASE_URI"])
 SQLModel.metadata.create_all(engine)
