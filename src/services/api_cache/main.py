--- conflicted
+++ resolved
@@ -9,12 +9,8 @@
 from requests.exceptions import HTTPError
 from sqlmodel import Session, SQLModel, create_engine
 
-<<<<<<< HEAD
-from src.models import RiskGroup, Strategy, Vault, create_id
+from src.models import RiskGroup, Strategy, StrategyAllocation, Vault, create_id
 from src.networks import Network
-=======
-from src.models import RiskGroup, Strategy, StrategyAllocation, Vault, create_id
->>>>>>> afb6a788
 from src.risk_framework import RiskAnalysis
 from src.risk_framework.manager import RiskManager
 from src.utils.network import retry
@@ -131,9 +127,6 @@
             session.commit()
 
 
-<<<<<<< HEAD
-def __refresh(yearn_chains: list[Yearn], risk: RiskAnalysis) -> None:
-=======
 @retry(retries=0)
 def __commit_allocation(yearn: Yearn) -> None:
     # initialize risk manager
@@ -198,8 +191,7 @@
             session.commit()
 
 
-def __refresh(yearn_chains: List[Yearn], risk: RiskAnalysis) -> None:
->>>>>>> afb6a788
+def __refresh(yearn_chains: list[Yearn], risk: RiskAnalysis) -> None:
     logger.info("Refreshing data for all chains")
     for yearn in yearn_chains:
         yearn.refresh()
